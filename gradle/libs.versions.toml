[versions]
compileSdk = "35"
lifecycleViewmodelCompose = "2.8.4"
minSdk = "24"
java = "21"
agp = "8.7.3"
kotlin = "2.1.0"
core-ktx = "1.15.0"
junit = "4.13.2"
androidx-test-ext-junit = "1.2.1"
espresso-core = "3.6.1"
lifecycle-runtime-ktx = "2.8.7"
activity-compose = "1.9.3"
compose-bom = "2024.12.01"
ksp = "2.1.0-1.0.29"
paging = "3.3.5"
navigation = "2.8.5"
kotlinx-datetime = "0.6.1"
kotlinx-collections-immutable = "0.3.8"
kotlinx-serialization = "1.7.3"
coil3 = "3.0.4"
ktorfit = "2.2.0"
<<<<<<< HEAD
ktor = "3.0.1"
reorderable = "2.4.0"
=======
ktor = "3.0.2"
reorderable = "2.4.2"
>>>>>>> 0fe5e983
stately = "2.1.0"
twitter-parser = "0.5.3"
molecule = "2.0.0"
accompanist = "0.37.0"
compose-destinations = "2.1.0-beta14"
compose-lint-checks = "1.4.2"
ktlintPlugin = "12.1.2"
apng-android = "3.0.2"
ktlint = "1.3.1"
okio = "3.9.1"
skie = "0.10.0"
ksoup = "0.2.0"
versionUpdate = "0.51.0"
bluesky = "0.3.0-SNAPSHOT"
kotlinx-coroutines = "1.9.0"
koin = "4.0.0"
composeIcons = "1.3.0"
media3 = "1.5.0"
desugar_jdk_libs = "2.1.3"
firebase-bom = "33.7.0"
google-services = "4.4.2"
firebase-crashlytics = "3.0.2"
materialKolor = "2.0.0"
room = "2.7.0-alpha12"
compose-multiplatform = "1.7.1"

[libraries]
bluesky = { module = "moe.tlaster.ozone:bluesky", version.ref = "bluesky" }
core-ktx = { group = "androidx.core", name = "core-ktx", version.ref = "core-ktx" }
junit = { group = "junit", name = "junit", version.ref = "junit" }
androidx-test-ext-junit = { group = "androidx.test.ext", name = "junit", version.ref = "androidx-test-ext-junit" }
espresso-core = { group = "androidx.test.espresso", name = "espresso-core", version.ref = "espresso-core" }
ksoup = { group = "com.fleeksoft.ksoup", name = "ksoup-lite", version.ref = "ksoup" }
lifecycle-runtime-ktx = { group = "androidx.lifecycle", name = "lifecycle-runtime-ktx", version.ref = "lifecycle-runtime-ktx" }
lifecycle-runtime-compose = { group = "androidx.lifecycle", name = "lifecycle-runtime-compose", version.ref = "lifecycle-runtime-ktx" }
activity-compose = { group = "androidx.activity", name = "activity-compose", version.ref = "activity-compose" }
compose-bom = { group = "androidx.compose", name = "compose-bom", version.ref = "compose-bom" }
lifecycle-viewmodel-compose = { module = "org.jetbrains.androidx.lifecycle:lifecycle-viewmodel-compose", version.ref = "lifecycleViewmodelCompose" }
reorderable = { module = "sh.calvin.reorderable:reorderable", version.ref = "reorderable" }
stately-iso-collections = { module = "co.touchlab:stately-iso-collections", version.ref = "stately" }
stately-isolate = { module = "co.touchlab:stately-isolate", version.ref = "stately" }
compose-foundation = { group = "androidx.compose.foundation", name = "foundation" }
ui = { group = "androidx.compose.ui", name = "ui" }
ui-util = { group = "androidx.compose.ui", name = "ui-util" }
ui-graphics = { group = "androidx.compose.ui", name = "ui-graphics" }
ui-tooling = { group = "androidx.compose.ui", name = "ui-tooling" }
ui-tooling-preview = { group = "androidx.compose.ui", name = "ui-tooling-preview" }
ui-test-manifest = { group = "androidx.compose.ui", name = "ui-test-manifest" }
ui-test-junit4 = { group = "androidx.compose.ui", name = "ui-test-junit4" }
material3 = { group = "androidx.compose.material3", name = "material3" }
material3WindowSizeClass = { group = "androidx.compose.material3", name = "material3-window-size-class" }
material3-adaptive-navigation-suite = { group = "androidx.compose.material3", name = "material3-adaptive-navigation-suite" }
material3-adaptive = { group = "androidx.compose.material3.adaptive", name = "adaptive" }
material3-adaptive-layout = { group = "androidx.compose.material3.adaptive", name = "adaptive-layout" }
material3-adaptive-navigation = { group = "androidx.compose.material3.adaptive", name = "adaptive-navigation" }
paging-common = { group = "androidx.paging", name = "paging-common", version.ref = "paging" }
paging-compose = { group = "androidx.paging", name = "paging-compose", version.ref = "paging" }
navigation-compose = { group = "androidx.navigation", name = "navigation-compose", version.ref = "navigation" }
composeIcons-fontAwesome = { module = "moe.tlaster.compose.icons:font-awesome", version.ref = "composeIcons" }
datastore = { group = "androidx.datastore", name = "datastore", version = "1.1.1" }
desugar_jdk_libs = { module = "com.android.tools:desugar_jdk_libs", version.ref = "desugar_jdk_libs" }
androidx-window = { group = "androidx.window", name = "window-core", version = "1.3.0" }
androidx-splash = { group = "androidx.core", name = "core-splashscreen", version = "1.2.0-alpha02" }
room-runtime = { group = "androidx.room", name = "room-runtime", version.ref = "room" }
room-paging = { group = "androidx.room", name = "room-paging", version.ref = "room" }
room-compiler = { group = "androidx.room", name = "room-compiler", version.ref = "room" }
sqlite-bundled = { group = "androidx.sqlite", name = "sqlite-bundled", version = "2.5.0-alpha12" }
nestedScrollView = { group = "com.github.Tlaster", name = "NestedScrollView", version = "1.0.3" }

media3-exoplayer = { group = "androidx.media3", name = "media3-exoplayer", version.ref = "media3" }
media3-ui = { group = "androidx.media3", name = "media3-ui", version.ref = "media3" }
media3-hls = { group = "androidx.media3", name = "media3-exoplayer-hls", version.ref = "media3" }

kotlinx-datetime = { group = "org.jetbrains.kotlinx", name = "kotlinx-datetime", version.ref = "kotlinx-datetime" }
kotlinx-immutable = { group = "org.jetbrains.kotlinx", name = "kotlinx-collections-immutable", version.ref = "kotlinx-collections-immutable" }
kotlinx-serialization-json = { group = "org.jetbrains.kotlinx", name = "kotlinx-serialization-json", version.ref = "kotlinx-serialization" }
kotlinx-serialization-protobuf = { group = "org.jetbrains.kotlinx", name = "kotlinx-serialization-protobuf", version.ref = "kotlinx-serialization" }
kotlinx-coroutines-core = { group = "org.jetbrains.kotlinx", name = "kotlinx-coroutines-core", version.ref = "kotlinx-coroutines" }
kotlinx-coroutines-test = { group = "org.jetbrains.kotlinx", name = "kotlinx-coroutines-test", version.ref = "kotlinx-coroutines" }
kotlinx-coroutines-slf4j = { group = "org.jetbrains.kotlinx", name = "kotlinx-coroutines-slf4j", version.ref = "kotlinx-coroutines" }
kotlinx-coroutines-play-services = { group = "org.jetbrains.kotlinx", name = "kotlinx-coroutines-play-services", version.ref = "kotlinx-coroutines" }

koin-bom = { group = "io.insert-koin", name = "koin-bom", version.ref = "koin" }
koin-core = { group = "io.insert-koin", name = "koin-core" }
koin-android = { group = "io.insert-koin", name = "koin-android" }
koin-compose = { group = "io.insert-koin", name = "koin-compose" }
koin-androidx-compose = { group = "io.insert-koin", name = "koin-androidx-compose" }

coil3-compose = { group = "io.coil-kt.coil3", name = "coil-compose", version.ref = "coil3" }
coil3-gif = { group = "io.coil-kt.coil3", name = "coil-gif", version.ref = "coil3" }
coil3-svg = { group = "io.coil-kt.coil3", name = "coil-svg", version.ref = "coil3" }
coil3-ktor3 = { group = "io.coil-kt.coil3", name = "coil-network-ktor3", version.ref = "coil3" }
apng = { group = "com.github.penfeizhou.android.animation", name = "apng", version.ref = "apng-android" }
awebp = { group = "com.github.penfeizhou.android.animation", name = "awebp", version.ref = "apng-android" }
vectordrawable-animated = { group = "androidx.vectordrawable", name = "vectordrawable-animated", version = "1.2.0" }
zoomable-image = { group = "me.saket.telephoto", name = "zoomable-image-coil3", version = "0.14.0" }

ktorfit-lib = { group = "de.jensklingenberg.ktorfit", name = "ktorfit-lib", version.ref = "ktorfit" }
ktorfit-ksp = { group = "de.jensklingenberg.ktorfit", name = "ktorfit-ksp", version.ref = "ktorfit" }
ktorfit-converters-response = { group = "de.jensklingenberg.ktorfit", name = "ktorfit-converters-response", version.ref = "ktorfit" }
ktorfit-converters-call = { group = "de.jensklingenberg.ktorfit", name = "ktorfit-converters-call", version.ref = "ktorfit" }
ktorfit-converters-flow = { group = "de.jensklingenberg.ktorfit", name = "ktorfit-converters-flow", version.ref = "ktorfit" }

ktor-client-content-negotiation = { group = "io.ktor", name = "ktor-client-content-negotiation", version.ref = "ktor" }
ktor-serialization-kotlinx-json = { group = "io.ktor", name = "ktor-serialization-kotlinx-json", version.ref = "ktor" }
ktor-client-logging = { group = "io.ktor", name = "ktor-client-logging", version.ref = "ktor" }
ktor-client-darwin = { group = "io.ktor", name = "ktor-client-darwin", version.ref = "ktor" }
ktor-client-okhttp = { group = "io.ktor", name = "ktor-client-okhttp", version.ref = "ktor" }
ktor-client-curl = { group = "io.ktor", name = "ktor-client-curl", version.ref = "ktor" }

twitter-parser = { group = "moe.tlaster", name = "twitter-parser", version.ref = "twitter-parser" }
swiper = { group = "com.github.tlaster", name = "swiper", version = "0.7.1" }

molecule-runtime = { group = "app.cash.molecule", name = "molecule-runtime", version.ref = "molecule" }

accompanist-permissions = { group = "com.google.accompanist", name = "accompanist-permissions", version.ref = "accompanist" }
accompanist-drawablepainter = { group = "com.google.accompanist", name = "accompanist-drawablepainter", version.ref = "accompanist" }

compose-destinations = { group = "io.github.raamcosta.compose-destinations", name = "core", version.ref = "compose-destinations" }
compose-destinations-ksp = { group = "io.github.raamcosta.compose-destinations", name = "ksp", version.ref = "compose-destinations" }

compose-lint-checks = { group = "com.slack.lint.compose", name = "compose-lint-checks", version.ref = "compose-lint-checks" }

mfm-multiplatform = "moe.tlaster:mfm-multiplatform:0.1.2-SNAPSHOT"

compose-webview = { group = "io.github.kevinnzou", name = "compose-webview", version = "0.33.6" }

compose-placeholder-material3 = { group = "io.github.fornewid", name = "placeholder-material3", version = "2.0.0" }

okio = { group = "com.squareup.okio", name = "okio", version.ref = "okio" }

kermit = { group = "co.touchlab", name = "kermit", version = "2.0.5" }
kotlin-codepoints-deluxe = { group = "de.cketti.unicode", name = "kotlin-codepoints-deluxe", version = "0.9.0" }

firebase-bom = { group = "com.google.firebase", name = "firebase-bom", version.ref = "firebase-bom" }
firebase-analytics-ktx = { group = "com.google.firebase", name = "firebase-analytics-ktx" }
firebase-crashlytics-ktx = { group = "com.google.firebase", name = "firebase-crashlytics-ktx" }

mlkit-language-id-debug = { group = "com.google.mlkit", name = "language-id", version = "17.0.6" }
mlkit-language-id = { group = "com.google.android.gms", name = "play-services-mlkit-language-id", version = "17.0.0" }
mlkit-translate = { group = "com.google.mlkit", name = "translate", version = "17.0.3" }

materialKolor = { module = "com.materialkolor:material-kolor", version.ref = "materialKolor" }
colorpicker-compose = { module = "com.github.skydoves:colorpicker-compose", version = "1.1.2" }
material-motion-compose = { module = "io.github.fornewid:material-motion-compose-core", version = "1.2.1" }

precompose-molecule = { module = "moe.tlaster:precompose-molecule", version = "1.7.0-alpha03" }

compose-cupertino = { module = "io.github.alexzhirkevich:cupertino-core", version = "0.1.0-alpha04" }

[bundles]
compose = ["ui", "ui-util", "ui-graphics", "ui-tooling", "ui-tooling-preview", "material3", "material3WindowSizeClass", "material3-adaptive-navigation-suite", "material3-adaptive", "material3-adaptive-navigation", "material3-adaptive-layout"]
navigation = ["navigation-compose"]
kotlinx = ["kotlinx-datetime", "kotlinx-immutable", "kotlinx-serialization-json", "kotlinx-coroutines-core"]
koin = ["koin-core", "koin-android", "koin-compose", "koin-androidx-compose"]
ktor = ["ktor-client-content-negotiation", "ktor-serialization-kotlinx-json", "ktor-client-logging"]
coil3 = ["coil3-compose", "coil3-svg", "coil3-ktor3"]
coil3-extensions = ["apng", "awebp", "vectordrawable-animated", "zoomable-image", "coil3-gif"]
accompanist = ["accompanist-permissions", "accompanist-drawablepainter"]
compose-destinations = ["compose-destinations"]
media3 = ["media3-exoplayer", "media3-ui", "media3-hls"]
firebase = ["firebase-analytics-ktx", "firebase-crashlytics-ktx"]
ktorfit = ["ktorfit-lib", "ktorfit-converters-response", "ktorfit-converters-flow", "ktorfit-converters-call"]

[plugins]
android-application = { id = "com.android.application", version.ref = "agp" }
android-library = { id = "com.android.library", version.ref = "agp" }
kotlin-android = { id = "org.jetbrains.kotlin.android", version.ref = "kotlin" }
kotlin-multiplatform = { id = "org.jetbrains.kotlin.multiplatform", version.ref = "kotlin" }
kotlin-serialization = { id = "org.jetbrains.kotlin.plugin.serialization", version.ref = "kotlin" }
ksp = { id = "com.google.devtools.ksp", version.ref = "ksp" }
ktorfit = { id = "de.jensklingenberg.ktorfit", version.ref = "ktorfit" }
ktlint = { id = "org.jlleitschuh.gradle.ktlint", version.ref = "ktlintPlugin" }
skie = { id = "co.touchlab.skie", version.ref = "skie" }
ben-manes-versions = { id = "com.github.ben-manes.versions", version.ref = "versionUpdate" }
google-services = { id = "com.google.gms.google-services", version.ref = "google-services" }
firebase-crashlytics = { id = "com.google.firebase.crashlytics", version.ref = "firebase-crashlytics" }
compose-compiler = { id = "org.jetbrains.kotlin.plugin.compose", version.ref = "kotlin" }
room = { id = "androidx.room", version.ref = "room" }
composeMultiplatform = { id = "org.jetbrains.compose", version.ref = "compose-multiplatform" }<|MERGE_RESOLUTION|>--- conflicted
+++ resolved
@@ -20,13 +20,8 @@
 kotlinx-serialization = "1.7.3"
 coil3 = "3.0.4"
 ktorfit = "2.2.0"
-<<<<<<< HEAD
 ktor = "3.0.1"
-reorderable = "2.4.0"
-=======
-ktor = "3.0.2"
 reorderable = "2.4.2"
->>>>>>> 0fe5e983
 stately = "2.1.0"
 twitter-parser = "0.5.3"
 molecule = "2.0.0"
