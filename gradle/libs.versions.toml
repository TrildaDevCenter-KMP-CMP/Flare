--- conflicted
+++ resolved
@@ -9,11 +9,7 @@
 minSdk = "23"
 java = "21"
 agp = "8.12.1"
-<<<<<<< HEAD
-kotlin = "2.2.0"
-=======
 kotlin = "2.2.10"
->>>>>>> be25ceff
 core-ktx = "1.17.0"
 junit = "4.13.2"
 androidx-test-ext-junit = "1.3.0"
