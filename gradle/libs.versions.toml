--- conflicted
+++ resolved
@@ -45,12 +45,8 @@
 google-services = "4.4.2"
 firebase-crashlytics = "3.0.3"
 materialKolor = "2.0.2"
-<<<<<<< HEAD
-room = "2.7.0-beta01"
-sqlite = "2.5.0-rc01"
-=======
 room = "2.7.0-rc02"
->>>>>>> d47186f7
+sqlite = "2.5.0-rc02"
 compose-multiplatform = "1.7.3"
 
 [libraries]
@@ -93,11 +89,7 @@
 room-runtime = { group = "androidx.room", name = "room-runtime", version.ref = "room" }
 room-paging = { group = "androidx.room", name = "room-paging", version.ref = "room" }
 room-compiler = { group = "androidx.room", name = "room-compiler", version.ref = "room" }
-<<<<<<< HEAD
 sqlite-bundled = { group = "androidx.sqlite", name = "sqlite-bundled", version.ref = "sqlite" }
-=======
-sqlite-bundled = { group = "androidx.sqlite", name = "sqlite-bundled", version = "2.5.0-rc02" }
->>>>>>> d47186f7
 nestedScrollView = { group = "com.github.Tlaster", name = "NestedScrollView", version = "1.0.3" }
 webkit = { group = "androidx.webkit", name = "webkit", version = "1.13.0" }
 
